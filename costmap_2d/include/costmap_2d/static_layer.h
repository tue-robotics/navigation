--- conflicted
+++ resolved
@@ -52,11 +52,7 @@
 {
 public:
   StaticLayer();
-<<<<<<< HEAD
-  ~StaticLayer();
-=======
   virtual ~StaticLayer();
->>>>>>> b384cac8
   virtual void onInitialize();
   virtual void activate();
   virtual void deactivate();
