<class_libraries>
  <library path="liblayers">
<<<<<<< HEAD
    <class type="costmap_2d::EdLayer"  base_class_type="costmap_2d::Layer">
      <description>Connects to ED via map server, but with a range of cost values.</description>
=======
    <class type="costmap_2d::DilationLayer"  base_class_type="costmap_2d::Layer">
      <description>Dilates cost areas of a certain value.</description>
>>>>>>> d7f49025
    </class>
    <class type="costmap_2d::FootprintLayer"  base_class_type="costmap_2d::Layer">
      <description>Clears the area in the costmap under the footprint of the robot.</description>
    </class>
    <class type="costmap_2d::InflationLayer"  base_class_type="costmap_2d::Layer">
      <description>Inflates obstacles to speed collision checking and to make robot prefer to stay away from obstacles.</description>
    </class>
    <class type="costmap_2d::InflationLayerFull"  base_class_type="costmap_2d::Layer">
      <description>Inflates all costs to speed collision checking. In contradiction to the InflationLayer, it does not only inflate a specific cost but takes all costs into account.</description>
    </class>
    <class type="costmap_2d::ObstacleLayer"   base_class_type="costmap_2d::Layer">
      <description>Listens to laser scan and point cloud messages and marks and clears grid cells.</description>
    </class>
    <class type="costmap_2d::StaticLayer"     base_class_type="costmap_2d::Layer">
      <description>Listens to OccupancyGrid messages and copies them in, like from map_server.</description>
    </class>
    <class type="costmap_2d::VoxelLayer"     base_class_type="costmap_2d::Layer">
      <description>Similar to obstacle costmap, but uses 3D voxel grid to store data.</description>
    </class>
    <class type="costmap_2d::VoxelWithFootprintLayer" base_class_type="costmap_2d::Layer">
      <description>
        Combines voxel and footprint plugins, so footprint-clearing is
        done in the voxelgrid itself, rather than in the combined costmap.
      </description>
    </class>
  </library>
</class_libraries>
<|MERGE_RESOLUTION|>--- conflicted
+++ resolved
@@ -1,12 +1,10 @@
 <class_libraries>
   <library path="liblayers">
-<<<<<<< HEAD
     <class type="costmap_2d::EdLayer"  base_class_type="costmap_2d::Layer">
       <description>Connects to ED via map server, but with a range of cost values.</description>
-=======
+    </class>
     <class type="costmap_2d::DilationLayer"  base_class_type="costmap_2d::Layer">
       <description>Dilates cost areas of a certain value.</description>
->>>>>>> d7f49025
     </class>
     <class type="costmap_2d::FootprintLayer"  base_class_type="costmap_2d::Layer">
       <description>Clears the area in the costmap under the footprint of the robot.</description>
